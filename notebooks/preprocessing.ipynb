--- conflicted
+++ resolved
@@ -66,16 +66,10 @@
     }
    ],
    "source": [
-<<<<<<< HEAD
     "import os\n",
     "\n",
     "# Get the current working directory\n",
     "current_folder = os.getcwd()\n",
-=======
-    "import sys\n",
-    "\n",
-    "sys.path.append('..')\n",
->>>>>>> f157d607
     "\n",
     "# Move to the parent folder\n",
     "os.chdir(\"..\")\n",
@@ -764,7 +758,6 @@
    "metadata": {},
    "outputs": [
     {
-<<<<<<< HEAD
      "data": {
       "text/plain": [
        "76    0.0\n",
@@ -784,17 +777,6 @@
      "execution_count": 19,
      "metadata": {},
      "output_type": "execute_result"
-=======
-     "ename": "NameError",
-     "evalue": "name 'positive_processed_df' is not defined",
-     "output_type": "error",
-     "traceback": [
-      "\u001B[1;31m---------------------------------------------------------------------------\u001B[0m",
-      "\u001B[1;31mNameError\u001B[0m                                 Traceback (most recent call last)",
-      "Cell \u001B[1;32mIn[1], line 1\u001B[0m\n\u001B[1;32m----> 1\u001B[0m \u001B[43mpositive_processed_df\u001B[49m[\u001B[38;5;124m'\u001B[39m\u001B[38;5;124mCount\u001B[39m\u001B[38;5;124m'\u001B[39m]\n",
-      "\u001B[1;31mNameError\u001B[0m: name 'positive_processed_df' is not defined"
-     ]
->>>>>>> f157d607
     }
    ],
    "source": [
